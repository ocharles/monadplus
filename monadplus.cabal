--- conflicted
+++ resolved
@@ -33,11 +33,7 @@
 
 library
     default-language: Haskell98
-<<<<<<< HEAD
-    build-depends:
-=======
     build-depends: 
->>>>>>> 1bfcbf47
         base >= 4.11 && < 5
     hs-source-dirs: src
     exposed-modules:
