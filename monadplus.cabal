<<<<<<< HEAD
=======

cabal-version:      >= 1.18
>>>>>>> 25b49eb6
name:               monadplus
version:            1.4.3
author:             Hans Hoglund
maintainer:         Hans Hoglund <hans@hanshoglund.se>
license:            BSD3
license-file:       COPYING
synopsis:           Haskell98 partial maps and filters over MonadPlus.
category:           Control
build-type:         Simple
extra-doc-files:
    CHANGELOG.md

description:
    Filtering and folding over arbitrary `MonadPlus` instances.

    This package generalizes many common stream operations such as
    `filter`, `catMaybes` etc.

tested-with:
  GHC == 9.4.4
  GHC == 9.2.5
  GHC == 9.0.2
  GHC == 8.10.7
  GHC == 8.8.4
  GHC == 8.6.5
  GHC == 8.4.4

source-repository head
  type:             git
  location:         git://github.com/hanshoglund/monadplus.git

library
    default-language: Haskell98
    build-depends:
        base >= 4.11 && < 5
    hs-source-dirs: src
    exposed-modules:
        Control.Applicative.Alternative
        Control.Monad.Plus<|MERGE_RESOLUTION|>--- conflicted
+++ resolved
@@ -1,8 +1,4 @@
-<<<<<<< HEAD
-=======
-
 cabal-version:      >= 1.18
->>>>>>> 25b49eb6
 name:               monadplus
 version:            1.4.3
 author:             Hans Hoglund
